--- conflicted
+++ resolved
@@ -93,10 +93,6 @@
         print(f"--> Device_count = {torch.cuda.device_count()}")
         print(f"--> running with these defaults {cfg}")
         # time_of_run = get_date_of_run()
-<<<<<<< HEAD
-
-=======
->>>>>>> 5388b04e
 
     setup_tasks(rank, world_size, cfg)
 
@@ -116,20 +112,12 @@
         print(f"policy is {my_auto_wrap_policy}")
     dataset = config.get_dataset()
 
-<<<<<<< HEAD
-    if local_rank==0:
+    if local_rank == 0:
         print(f"\n--> Prepping {cfg.model_name} model ...\n")
     model = config.build_model(cfg.model_name)
 
-    if rank == 0:
-=======
-    if local_rank == 0:
-        print(f"\n--> Prepping {cfg.model_name} model ...\n")
-    model = config.build_model(cfg.model_name)
-
     if local_rank == 0:
         print(f"--> {cfg.model_name} built.")
->>>>>>> 5388b04e
         num_params = (sum(p.numel() for p in model.parameters())) / 1e6
         print(f"built model with {num_params}M params")
 
@@ -149,11 +137,6 @@
     if cfg.use_mixed_precision and bf16_ready:
         if rank == 0:
             print(f"bf16 check passed")
-<<<<<<< HEAD
-        mp_policy = bfSixteen  # set to None to run with fp32
-        if rank == 0:
-=======
->>>>>>> 5388b04e
             print(f"\n--> Running with bfloat16 mixed precision\n")
         mp_policy = bfSixteen  # set to None to run with fp32
     else:
@@ -196,19 +179,11 @@
 
     if cfg.fsdp_activation_checkpointing:
         config.fsdp_checkpointing(model)
-<<<<<<< HEAD
-        if rank==0:
+        if rank == 0:
             print(f"--> FSDP activation checkpointing in use")
 
     # print sharding plan?
     if rank == 0 and cfg.print_sharding_plan:
-=======
-        if local_rank == 0:
-            print(f"--> FSDP activation checkpointing in use")
-
-    # print sharding plan?
-    if local_rank == 0 and cfg.print_sharding_plan:
->>>>>>> 5388b04e
         print(model)
 
     # postload checkpoint if desired
@@ -217,10 +192,6 @@
         and cfg.checkpoint_type == StateDictType.LOCAL_STATE_DICT
     ):
         model_checkpointing.load_distributed_model_checkpoint(model, rank, cfg)
-<<<<<<< HEAD
-
-=======
->>>>>>> 5388b04e
 
     if local_rank == 0:
         init_time = time.perf_counter() - init_start
@@ -243,15 +214,10 @@
         tracking_duration = None
 
     # warmup, this is only used in the non-recursive ParamExecOrderPolicy
-<<<<<<< HEAD
-    config.train(model, data_loader, None, None, memmax, local_rank, tracking_duration, 1)
-    if rank == 0:
-=======
     config.train(
         model, data_loader, None, None, memmax, local_rank, tracking_duration, 1
     )
-    if local_rank == 0:
->>>>>>> 5388b04e
+    if rank == 0:
         print("Finish warm up")
     model.zero_grad()
 
@@ -293,9 +259,6 @@
                 cfg.total_steps_to_run,
             )
     else:
-<<<<<<< HEAD
-        config.train(model, data_loader, None, optimizer, memmax, local_rank, tracking_duration, cfg.total_steps_to_run)
-=======
         config.train(
             model,
             data_loader,
@@ -306,8 +269,6 @@
             tracking_duration,
             cfg.total_steps_to_run,
         )
-
->>>>>>> 5388b04e
         # checkpointing for model and optimizer
         if cfg.save_model_checkpoint:
 
